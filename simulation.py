--- conflicted
+++ resolved
@@ -50,7 +50,7 @@
 def generate_structured_trajectory(
     start: np.ndarray, goal: np.ndarray, n_steps: int, dt: float
 ) -> Iterator[tuple[np.ndarray, np.ndarray, np.ndarray]]:
-    """Yield ``(x_ref, v_ref, a_ref)`` along a cubic path with zero boundary velocity."""
+    """Yield (x_ref, v_ref, a_ref) along a cubic path with zero boundary velocity."""
     if n_steps < 1:
         yield start, np.zeros(3), np.zeros(3)
         return
@@ -65,47 +65,14 @@
     for k in range(n_steps):
         t = k * dt
         tau = t / T
-        s = 3 * tau ** 2 - 2 * tau ** 3
-        v = delta / T * (6 * tau - 6 * tau ** 2)
+        s = 3 * tau**2 - 2 * tau**3
+        v = delta / T * (6 * tau - 6 * tau**2)
         if k == 0 or k == n_steps - 1:
             a = np.zeros(3)
         else:
-            a = delta / (T ** 2) * (6 - 12 * tau)
+            a = delta / (T**2) * (6 - 12 * tau)
         x_ref = start + delta * s
         yield x_ref, v, a
-
-
-def orientation_from_accel(
-    a_ref: np.ndarray,
-    yaw_ref: float,
-    m: float,
-    g: np.ndarray,
-) -> np.ndarray:
-    """Construct an attitude reference matching desired acceleration and yaw.
-
-    The body z-axis ``b3_ref`` aligns with ``m * a_ref - g`` so that the thrust
-    direction produces the desired acceleration.  The yaw component is imposed
-    by aligning ``b1_ref`` with ``[cos(yaw_ref), sin(yaw_ref), 0]`` projected
-    onto the plane orthogonal to ``b3_ref``.
-    """
-
-    F_des = m * a_ref - g
-    norm_F = np.linalg.norm(F_des)
-    if norm_F < 1e-6:
-        b3_ref = np.array([0.0, 0.0, 1.0])
-    else:
-        b3_ref = F_des / norm_F
-
-    b1_des = np.array([np.cos(yaw_ref), np.sin(yaw_ref), 0.0])
-    cross = np.cross(b3_ref, b1_des)
-    if np.linalg.norm(cross) < 1e-6:
-        b1_des = np.array([1.0, 0.0, 0.0])
-        cross = np.cross(b3_ref, b1_des)
-
-    b2_ref = cross / np.linalg.norm(cross)
-    b1_ref = np.cross(b2_ref, b3_ref)
-
-    return np.column_stack((b1_ref, b2_ref, b3_ref))
 
 
 class Quadrotor:
@@ -124,120 +91,7 @@
         self.omega = np.zeros(3)
         self.e_int = np.zeros(3)
 
-<<<<<<< HEAD
     def rotor_forces(self, T: float, M: np.ndarray) -> np.ndarray:
-=======
-        # Reference data
-        self.trans_refs: list[tuple[np.ndarray, np.ndarray]] = []
-        self.trans_idx = 0
-        self.x_ref = self.x.copy()
-        self.f_x_prev = f_x(self.x, self.x_ref)
-        self._f_x_now = self.f_x_prev
-
-        self.orient_refs: list[tuple[np.ndarray, np.ndarray]] = []
-        self.orient_idx = 0
-        self.R_ref = self.R.copy()
-        self.f_R_prev = f_R(self.R, self.R_ref)
-        self._f_R_now = self.f_R_prev
-
-        # History buffers for time-shifted evaluations
-        self.x_hist: deque[np.ndarray] = deque([self.x.copy()] * 4, maxlen=4)
-        self.x_ref_hist: deque[np.ndarray] = deque([self.x_ref.copy()] * 4, maxlen=4)
-        self.R_hist: deque[np.ndarray] = deque([self.R.copy()] * 2, maxlen=2)
-        self.R_ref_hist: deque[np.ndarray] = deque([self.R_ref.copy()] * 2, maxlen=2)
-
-    def set_path(
-        self,
-        translational: Iterable[tuple[np.ndarray, np.ndarray]],
-        orientation: Iterable[tuple[np.ndarray, np.ndarray]] | None = None,
-    ) -> None:
-        """Load structured reference trajectories.
-
-        ``translational`` and ``orientation`` should provide at least two steps of
-        lookahead so that the control law can form second differences.  The
-        ``orientation`` iterable is expected to yield ``(R_ref, omega_ref)`` pairs
-        such as those produced by :func:`generate_orientation_refs`.
-        """
-
-        self.trans_refs = list(translational)
-        if len(self.trans_refs) < 3:
-            raise ValueError("translational references require at least three entries")
-        self.trans_idx = 0
-        self.x_ref, _ = self.trans_refs[0]
-        self.f_x_prev = f_x(self.x, self.trans_refs[0][0])
-        self._f_x_now = self.f_x_prev
-
-        if orientation is not None:
-            self.orient_refs = list(orientation)
-        else:
-            self.orient_refs = [(self.R.copy(), np.zeros(3))] * len(self.trans_refs)
-        if len(self.orient_refs) < 3:
-            raise ValueError("orientation references require at least three entries")
-        self.orient_idx = 0
-        self.R_ref = self.orient_refs[0][0]
-        self.f_R_prev = f_R(self.R, self.orient_refs[0][0])
-        self._f_R_now = self.f_R_prev
-
-        # Reset history buffers with current state and upcoming references
-        self.x_hist = deque([self.x.copy()] * 4, maxlen=4)
-        self.x_ref_hist = deque([ref[0].copy() for ref in self.trans_refs[:4]], maxlen=4)
-        self.R_hist = deque([self.R.copy()] * 2, maxlen=2)
-        self.R_ref_hist = deque([ref[0].copy() for ref in self.orient_refs[:2]], maxlen=2)
-
-    def thrust_and_torque(self) -> tuple[float, np.ndarray]:
-        """Compute thrust ``T`` and torque ``M`` following the stacked relation."""
-
-        # Predict future translational states via time-shifted ``f_x`` evaluations
-        x_hist = list(self.x_hist)
-        x_ref_hist = list(self.x_ref_hist)
-        x1 = f_x(x_hist[0], x_ref_hist[0])  # x(t+1)
-        x2 = f_x(x_hist[1], x_ref_hist[1])  # x(t+2)
-        x3 = f_x(x_hist[2], x_ref_hist[2])  # x(t+3)
-        x4 = f_x(x_hist[3], x_ref_hist[3])  # x(t+4)
-
-        # Predict future orientations
-        R_hist = list(self.R_hist)
-        R_ref_hist = list(self.R_ref_hist)
-        R1 = f_R(R_hist[0], R_ref_hist[0])  # R(t+1)
-        R2 = f_R(R_hist[1], R_ref_hist[1])  # R(t+2)
-
-        m, dt = self.m, self.dt
-
-        y0 = m / (dt**2) * (x2 - 2 * x1 + self.x) - self.g
-        y1 = m / (dt**2) * (x3 - 2 * x2 + x1) - self.g
-        y2 = m / (dt**2) * (x4 - 2 * x3 + x2) - self.g
-
-        A = np.column_stack(
-            (
-                self.R @ np.array([0, 0, 1]),
-                R1 @ np.array([0, 0, 1]),
-                R2 @ np.array([0, 0, 1]),
-            )
-        )
-        B = np.column_stack((y0, y1, y2))
-
-        if np.linalg.matrix_rank(A) < 3:
-            A_inv = np.linalg.pinv(A)
-        else:
-            A_inv = np.linalg.inv(A)
-
-        T_diag = A_inv @ B
-        T_seq = np.diag(T_diag)
-        T = float(T_seq[0])
-
-        # Store first predicted future states for caching
-        self._f_x_now = x1
-        self._f_R_now = R1
-
-        # Torque via discrete rotational dynamics
-        alpha_hat = R1.T @ R2 - self.R.T @ R1
-        alpha = vee(alpha_hat) / (dt**2)
-        M = self.I @ alpha - np.cross(self.I @ self.omega, self.omega)
-
-        return T, M
-
-    def rotor_forces(self, T, M):
->>>>>>> 9fe68086
         l, c_t = self.l, self.c_t
         # Start from equal thrust on all rotors
         forces = np.full(4, T / 4.0)
@@ -314,50 +168,14 @@
     target: np.ndarray | None = None,
     hold_steps: int = 0,
 ):
-<<<<<<< HEAD
     """Run the quadrotor simulation and optionally hold at the goal."""
-=======
-    """Run a simulation with structured translational and rotational references.
-
-    By default the attitude references ``R_ref`` are derived so that the body
-    thrust axis aligns with the desired acceleration while keeping a fixed yaw
-    of zero.  A custom sequence of angular rates may be supplied via
-    ``omega_refs`` to override this behavior and define an alternative ``R_ref``
-    through integration with :func:`generate_orientation_refs`.
-
-    The function returns a tuple ``(positions, forces, attitude_errors, R_hist,
-    x_refs, R_refs)`` where ``R_hist`` contains the actual rotation matrices,
-    ``x_refs`` the translational reference positions, and ``R_refs`` the
-    corresponding reference orientations.
-    """
-
->>>>>>> 9fe68086
     quad = Quadrotor()
     if target is None:
         target = np.array([1.0, 1.0, 1.0])
 
-<<<<<<< HEAD
     traj = list(generate_structured_trajectory(quad.x, target, steps, quad.dt))
     if traj:
         last = traj[-1]
-=======
-    # Generate translational trajectory
-    trans_traj = list(
-        generate_structured_trajectory(quad.x, target, steps, quad.dt)
-    )
-
-    # Orientation references
-    if omega_refs is None:
-        # Derive desired attitudes from the translational acceleration references
-        orient_traj = []
-        R_refs = []
-        yaw_ref = 0.0
-        for _, a_ref in trans_traj:
-            R_ref = orientation_from_accel(a_ref, yaw_ref, quad.m, quad.g)
-            orient_traj.append((R_ref, np.zeros(3)))
-            R_refs.append(R_ref)
-        R_refs = R_refs[:steps]
->>>>>>> 9fe68086
     else:
         last = (target, np.zeros(3), np.zeros(3))
     traj.extend([last] * hold_steps)
